--- conflicted
+++ resolved
@@ -116,11 +116,7 @@
 
     """
 
-<<<<<<< HEAD
-    def __init__(self, angmom, coord, coeffs, exps, coord_type):
-=======
-    def __init__(self, angmom, coord, coeffs, exps, tol=1e-15, ovr_screen=False):
->>>>>>> 298372ee
+    def __init__(self, angmom, coord, coeffs, exps, coord_type, tol=1e-15, ovr_screen=False):
         r"""Initialize a GeneralizedContractionShell instance.
 
         Parameters
@@ -140,16 +136,13 @@
             dimension.
         exps : np.ndarray(K,)
             Exponents of the primitives, :math:`\{\alpha_i\}_{i=1}^K`.
-<<<<<<< HEAD
         coord_type : str
             Coordinate type of the contraction. Options include "cartesian" or "c" and
             "spherical" or "p".
-=======
         ovr_tol : float
             Tolerance used in overlap screening.
         ovr_screen : boolean
             Flag used for activating overlap screening.
->>>>>>> 298372ee
 
         """
         self.angmom = angmom
